--- conflicted
+++ resolved
@@ -15,346 +15,7 @@
 
 
 @attr.s(kw_only=False, slots=False)
-<<<<<<< HEAD
 class ViewerBase(Base3D, InitBase, PoseBase, WidgetsBase):
-=======
-class Base3D:
-    poses = attr.ib(type=Iterable[Pose], default=None)
-    pdbstrings = attr.ib(type=Iterable[str], default=None)
-    n_decoys = attr.ib(type=int, default=None)
-    window_size = attr.ib(
-        type=Tuple[Union[int, float], Union[int, float]],
-        default=None,
-        validator=[
-            attr.validators.deep_iterable(
-                member_validator=attr.validators.instance_of((int, float)),
-                iterable_validator=attr.validators.instance_of(
-                    collections.abc.Iterable
-                ),
-            ),
-            _validate_window_size,
-        ],
-        converter=attr.converters.default_if_none(default=(1200, 800)),
-    )
-    modules = attr.ib(
-        type=list,
-        default=None,
-        validator=attr.validators.deep_iterable(
-            member_validator=attr.validators.instance_of(ModuleBase),
-            iterable_validator=attr.validators.instance_of(list),
-        ),
-        converter=attr.converters.default_if_none(default=[]),
-    )
-    delay = attr.ib(
-        type=float,
-        default=None,
-        validator=_validate_int_float,
-        converter=attr.converters.pipe(
-            attr.converters.default_if_none(default=0.0), _to_float
-        ),
-    )
-    continuous_update = attr.ib(
-        type=bool,
-        default=None,
-        validator=attr.validators.instance_of(bool),
-        converter=attr.converters.default_if_none(default=False),
-    )
-    widgets = attr.ib(
-        type=Optional[List[Widget]],
-        default=None,
-        validator=attr.validators.optional(
-            attr.validators.deep_iterable(
-                member_validator=attr.validators.instance_of(Widget),
-                iterable_validator=attr.validators.instance_of(list),
-            )
-        ),
-        converter=_to_widgets,
-    )
-    backend = attr.ib(
-        type=str,
-        default=None,
-        validator=[attr.validators.instance_of(str), attr.validators.in_(BACKENDS)],
-        converter=[attr.converters.default_if_none(default=0), _to_backend],
-    )
-    auto_show = attr.ib(
-        type=bool,
-        default=None,
-        validator=attr.validators.instance_of(bool),
-        converter=attr.converters.default_if_none(default=False),
-    )
-    gui = attr.ib(
-        type=bool,
-        default=None,
-        validator=attr.validators.instance_of(bool),
-        converter=attr.converters.default_if_none(default=False),
-    )
-    _setZoomTo = attr.ib(
-        type=ModuleBase,
-        default=setZoomTo(),
-        validator=attr.validators.instance_of(ModuleBase),
-        init=False,
-    )
-
-    def _maybe_import_backend(self):
-        if self.backend not in sys.modules:
-            try:
-                _import_backend(self.backend)
-            except ImportError:
-                raise ViewerImportError(self.backend)
-
-        return sys.modules[self.backend]
-
-    def __add__(self, other):
-        self.modules += [other]
-        return self
-
-    def __radd__(self, other):
-        if other == 0:
-            return self
-        else:
-            return self.__add__(other)
-
-    def __call__(self):
-        return self.show()
-
-    def _clear_output(self):
-        try:
-            _logger.debug("IPython.display clearing Jupyter notebook cell output.")
-            clear_output(wait=True)
-        except NameError as e:
-            _logger.debug(e)
-
-    def _toggle_scrolling(self):
-        try:
-            _logger.debug(
-                "IPython.core.display toggling scrolling in Jupyter notebook cell."
-            )
-            core_display(
-                HTML(
-                    "<script>$('.output_scroll').removeClass('output_scroll')</script>"
-                )
-            )
-        except NameError as e:
-            _logger.debug(e)
-
-    def _toggle_window(self, _window_size):
-        try:
-            _logger.debug(
-                "IPython.core.display toggling cell window area in Jupyter notebook."
-            )
-            HTML(
-                """<style>
-                    .output_wrapper, .output {
-                        height:auto !important;
-                        max-height:%ipx;
-                    }
-                    .output_scroll {
-                        box-shadow:none !important;
-                        webkit-box-shadow:none !important;
-                    }
-                    </style>
-            """
-                % math.ceil(_window_size[1])
-            )
-        except NameError as e:
-            _logger.debug(e)
-
-    def _in_notebook(self):
-        try:
-            get_ipython()
-            _in_notebook = True
-        except:
-            _in_notebook = False
-        finally:
-            return _in_notebook
-
-    def add(self, other):
-        """Add a module to the Viewer instance."""
-        return self.__add__(other)
-
-    def reinit(self):
-        """Subtract all modules from the Viewer instance."""
-        self.modules = []
-
-    def clear_modules(self):
-        """Subtract all modules from the Viewer instance."""
-        self.modules = []
-
-    def clear(self):
-        """Alias of the `clear_modules` method."""
-        self.clear_modules()
-
-    def reset(self):
-        """Delete Viewer instance attributes."""
-        self.poses = None
-        self.pdbstrings = None
-        self.window_size = None
-        self.modules = None
-        self.delay = None
-        self.continuous_update = None
-
-
-@attr.s(kw_only=False, slots=False)
-class PoseBase:
-    @requires_show
-    def add_pose(self, pose, index=None, update_viewer=True):
-        if index is None:
-            index = self.get_decoy_widget_index()
-        self.poses[index].append(pose)
-        self.pdbstrings[index].append(None)
-        if update_viewer:
-            model = len(self.poses[index]) - 1
-            self.add_objects(self.poses[index], self.pdbstrings[index], _model=model)
-
-    @requires_show
-    def add_pdbstring(self, pdbstring, index=None, update_viewer=True):
-        if index is None:
-            index = self.get_decoy_widget_index()
-        self.poses[index].append(None)
-        self.pdbstrings[index].append(pdbstring)
-        if update_viewer:
-            model = len(self.poses[index]) - 1
-            self.add_objects(self.poses[index], self.pdbstrings[index], _model=model)
-
-    @requires_show
-    def remove_pose(self, index=None, model=None, update_viewer=True):
-        self.remove_pdbstring(index=index, model=model, update_viewer=update_viewer)
-
-    @requires_show
-    def remove_pdbstring(self, index=None, model=None, update_viewer=True):
-        if index is None:
-            index = self.get_decoy_widget_index()
-        if model is None or model not in set(range(len(self.pdbstrings[index]))):
-            model = -1
-        if len(self.pdbstrings[index]) > 0:
-            self.poses[index].pop(model)
-            self.pdbstrings[index].pop(model)
-        else:
-            raise IndexError(
-                f"The 'poses' and 'pdbstrings' attributes are empty at index `{index}`."
-            )
-        if update_viewer:
-            self.remove_objects(model)
-
-    @requires_show
-    def update_pose(self, pose, index=None, model=None, update_viewer=True):
-        if index is None:
-            index = self.get_decoy_widget_index()
-        if model is None or model not in set(range(len(self.poses[index]))):
-            model = 0
-        if index in self.poses.keys():
-            self.poses[index][model] = pose
-            self.pdbstrings[index][model] = None
-        else:
-            raise IndexError(
-                f"The 'poses' and 'pdbstrings' attributes do not have index `{index}`."
-            )
-        if update_viewer:
-            self.update_objects(self.poses[index], self.pdbstrings[index], _model=model)
-
-    @requires_show
-    def update_pdbstring(self, pdbstring, index=None, model=None, update_viewer=True):
-        if index is None:
-            index = self.get_decoy_widget_index()
-        if model is None or model not in set(range(len(self.pdbstrings[index]))):
-            model = 0
-        if index in self.pdbstrings.keys():
-            self.poses[index][model] = None
-            self.pdbstrings[index][model] = pdbstring
-        else:
-            raise IndexError(
-                f"The 'poses' and 'pdbstrings' attributes do not have index `{index}`."
-            )
-        if update_viewer:
-            self.update_objects(self.poses[index], self.pdbstrings[index], _model=model)
-
-    @requires_show
-    def update_poses(self, poses, index=None, update_viewer=True):
-        if index is None:
-            index = self.get_decoy_widget_index()
-        assert isinstance(poses, list), "The 'poses' argument must be of type `list`."
-        for pose in poses:
-            assert isinstance(
-                pose, Pose
-            ), f"Object must be of type `Pose`. Received: {type(pose)}"
-        self.poses[index] = poses
-        self.pdbstrings[index] = [None] * len(poses)
-        if update_viewer:
-            self.update_viewer(index=index)
-
-    @requires_show
-    def update_pdbstrings(self, pdbstrings, index=None, update_viewer=True):
-        if index is None:
-            index = self.get_decoy_widget_index()
-        assert isinstance(
-            pdbstrings, list
-        ), "The 'pdbstrings' argument must be of type `list`."
-        for pdbstring in pdbstrings:
-            assert isinstance(
-                pdbstring, str
-            ), f"Object must be of type `str`. Received: {type(pdbstring)}"
-        self.poses[index] = [None] * len(pdbstrings)
-        self.pdbstrings[index] = pdbstrings
-        if update_viewer:
-            self.update_viewer(index=index)
-
-
-@attr.s(kw_only=False, slots=False)
-class WidgetsBase:
-    decoy_widget = attr.ib(
-        default=attr.Factory(
-            lambda self: interactive(
-                self.update_viewer,
-                index=IntSlider(
-                    min=0,
-                    max=self.n_decoys - 1,
-                    description="Decoys",
-                    continuous_update=self.continuous_update,
-                ),
-            ),
-            takes_self=True,
-        ),
-    )
-
-    def get_decoy_widget_index(self):
-        kwargs = self.decoy_widget.kwargs
-        index = kwargs["index"] if kwargs else 0
-        return index
-
-    def get_widgets(self):
-        _widgets = self.widgets.copy()
-        if self.n_decoys > 1:
-            _widgets.insert(0, self.decoy_widget)
-        else:
-            self.update_viewer()
-        return _widgets
-
-    def get_widgets_dict(self):
-        return {
-            widget.description: widget.value
-            for widget in self.widgets
-            if all(hasattr(widget, attr) for attr in ("description", "value"))
-        }
-
-    def set_widgets(self, obj):
-        self.widgets = _to_widgets(obj)
-
-    def update_viewer(self, index: Optional[int] = None):
-        if self.delay:
-            time.sleep(self.delay)
-        if index is None:
-            index = self.get_decoy_widget_index()
-        if index in self.poses.keys():
-            self.update_objects(self.poses[index], self.pdbstrings[index])
-
-    def _maybe_setup_colab(self):
-        if "google.colab" in sys.modules:
-            sys.modules["google.colab"].output.enable_custom_widget_manager()
-
-
-@attr.s(kw_only=False, slots=False)
-class ViewerBase(Base3D, PoseBase, WidgetsBase):
->>>>>>> 1df1dd27
     _displayed = attr.ib(type=bool, default=False, init=False)
 
     def __attrs_post_init__(self) -> None:
@@ -394,7 +55,8 @@
         assert len(_poses) == len(
             _pdbstrings
         ), "Number of `Pose` objects and PDB `str` objects must be equal."
-        time.sleep(self.delay)
+        if self.delay:
+            time.sleep(self.delay)
         if _remove_objects and _add_objects:
             self.set_objects(_poses, _pdbstrings, _model)
         elif _remove_objects and not _add_objects:
